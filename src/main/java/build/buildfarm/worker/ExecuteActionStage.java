--- conflicted
+++ resolved
@@ -22,15 +22,13 @@
 import java.util.logging.Logger;
 
 public class ExecuteActionStage extends PipelineStage {
-  public static final Logger logger = Logger.getLogger(ExecuteActionStage.class.getName());
+  private static final Logger logger = Logger.getLogger(ExecuteActionStage.class.getName());
 
-  private final Set<Thread> executors;
-  private BlockingQueue<OperationContext> queue;
+  private final Set<Thread> executors = new HashSet<>();
+  private BlockingQueue<OperationContext> queue = new ArrayBlockingQueue<>(1);
 
   public ExecuteActionStage(WorkerContext workerContext, PipelineStage output, PipelineStage error) {
     super("ExecuteActionStage", workerContext, output, error);
-    queue = new ArrayBlockingQueue<>(1);
-    executors = new HashSet<>();
   }
 
   @Override
@@ -60,17 +58,6 @@
     return true;
   }
 
-<<<<<<< HEAD
-  @Override
-  public void release() {
-    synchronized (this) {
-      if (!executors.remove(Thread.currentThread())) {
-        throw new IllegalStateException();
-      }
-      this.notify();
-    }
-    workerContext.logInfo("ExecuteActionStage: " + executors.size() + "/" + workerContext.getExecuteStageWidth());
-=======
   public synchronized int removeAndNotify() {
     if (!executors.remove(Thread.currentThread())) {
       throw new IllegalStateException("tried to remove unknown executor thread");
@@ -84,7 +71,7 @@
   }
 
   private void logComplete(int size) {
-    logger.fine(String.format("%s: %s", name, getUsage(size)));
+    logger.info(String.format("%s: %s", name, getUsage(size)));
   }
 
   @Override
@@ -99,7 +86,6 @@
         usecs,
         stallUSecs,
         String.format("exit code: %d, %d/%d", exitCode, size, workerContext.getExecuteStageWidth()));
->>>>>>> ec7a0536
   }
 
   @Override
@@ -109,17 +95,6 @@
 
   @Override
   protected void iterate() throws InterruptedException {
-<<<<<<< HEAD
-    workerContext.logInfo("ExecuteActionStage: Waiting for input");
-    OperationContext operationContext = take();
-    Thread executor = new Thread(new Executor(workerContext, operationContext, this));
-
-    workerContext.logInfo("ExecuteActionStage: spawn " + operationContext.operation.getName());
-
-    synchronized (this) {
-      executors.add(executor);
-      workerContext.logInfo("ExecuteActionStage: " + executors.size() + "/" + workerContext.getExecuteStageWidth());
-=======
     OperationContext operationContext = take();
     Thread executor = new Thread(new Executor(workerContext, operationContext, this));
 
@@ -127,7 +102,6 @@
     synchronized(this) {
       executors.add(executor);
       size = executors.size();
->>>>>>> ec7a0536
     }
     logStart(operationContext.operation.getName(), getUsage(size));
 
